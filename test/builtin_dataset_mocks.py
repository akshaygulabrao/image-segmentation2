--- conflicted
+++ resolved
@@ -1439,7 +1439,6 @@
 
 
 @register_mock
-<<<<<<< HEAD
 def places365(info, root, config):
     num_samples = {"train": 5, "test": 4, "val": 3}[config.split]
     categories = ["alley", "coffee_shop", "field/wild", "subway_station/platform"]
@@ -1528,7 +1527,9 @@
     make_tar(root, meta_tar_name, *[meta_root / meta_filename for meta_filename in meta_filenames.values()])
 
     return num_samples * len(categories)
-=======
+
+
+@register_mock
 def usps(info, root, config):
     num_samples = {"train": 15, "test": 7}[config.split]
 
@@ -1543,5 +1544,4 @@
 
         fh.write("\n".join(lines).encode())
 
-    return num_samples
->>>>>>> da03f51a
+    return num_samples