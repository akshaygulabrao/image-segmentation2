--- conflicted
+++ resolved
@@ -2916,7 +2916,6 @@
                 pass
 
 
-<<<<<<< HEAD
 class SintelStereoTestCase(datasets_utils.ImageDatasetTestCase):
     DATASET_CLASS = datasets.SintelStereo
     ADDITIONAL_CONFIGS = datasets_utils.combinations_grid(pass_name=("final", "clean", "both"))
@@ -2993,7 +2992,6 @@
                 pass
 
 
-=======
->>>>>>> 96aa3d92
+
 if __name__ == "__main__":
     unittest.main()