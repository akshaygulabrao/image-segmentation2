import pytest
import test_models as TM
import torch
<<<<<<< HEAD
import torchvision.prototype.models.depth.stereo.crestereo as crestereo
import torchvision.prototype.models.depth.stereo.raft_stereo as raft_stereo
=======
>>>>>>> 96aa3d92
from common_utils import cpu_and_gpu, set_rng_seed
from torchvision.prototype import models


@pytest.mark.parametrize("model_fn", TM.list_model_fns(models.depth.stereo))
@pytest.mark.parametrize("model_mode", ("standard", "scripted"))
@pytest.mark.parametrize("dev", cpu_and_gpu())
def test_raft_stereo(model_fn, model_mode, dev):
    # A simple test to make sure the model can do forward pass and jit scriptable
    set_rng_seed(0)

    # Use corr_pyramid and corr_block with smaller num_levels and radius to prevent nan output
    # get the idea from test_models.test_raft
    corr_pyramid = models.depth.stereo.raft_stereo.CorrPyramid1d(num_levels=2)
    corr_block = models.depth.stereo.raft_stereo.CorrBlock1d(num_levels=2, radius=2)
    model = model_fn(corr_pyramid=corr_pyramid, corr_block=corr_block).eval().to(dev)

    if model_mode == "scripted":
        model = torch.jit.script(model)

    img1 = torch.rand(1, 3, 64, 64).to(dev)
    img2 = torch.rand(1, 3, 64, 64).to(dev)
    num_iters = 3

    preds = model(img1, img2, num_iters=num_iters)
    depth_pred = preds[-1]

    assert len(preds) == num_iters, "Number of predictions should be the same as model.num_iters"

    assert depth_pred.shape == torch.Size(
        [1, 1, 64, 64]
    ), f"The output shape of depth_pred should be [1, 1, 64, 64] but instead it is {preds[0].shape}"

    # Test against expected file output
<<<<<<< HEAD
    TM._assert_expected(depth_pred, name=model_builder.__name__, atol=1e-2, rtol=1e-2)


@pytest.mark.parametrize("model_builder", (crestereo.crestereo_base,))
@pytest.mark.parametrize("model_mode", ("standard", "scripted"))
@pytest.mark.parametrize("dev", cpu_and_gpu())
def test_crestereo(model_builder, model_mode, dev):
    set_rng_seed(0)

    model = model_builder().eval().to(dev)

    if model_mode == "scripted":
        model = torch.jit.script(model)

    img1 = torch.rand(1, 3, 256, 256).to(dev)
    img2 = torch.rand(1, 3, 256, 256).to(dev)
    iterations = 3

    preds = model(img1, img2, flow_init=None, iterations=iterations)
    disparity_pred = preds[-1]

    # all the pyramid levels except the highest res make only half the number of iterations
    expected_iterations = (iterations // 2) * (len(model.resolutions) - 1)
    expected_iterations += iterations
    assert (
        len(preds) == expected_iterations
    ), "Number of predictions should be the number of iterations multiplied by the number of pyramid levels"

    assert disparity_pred.shape == torch.Size(
        [1, 2, 256, 256]
    ), f"Predicted disparity should have the same spatial shape as the input. Inputs shape {img1.shape[2:]}, Prediction shape {disparity_pred.shape[2:]}"

    assert all(
        d.shape == torch.Size([1, 2, 256, 256]) for d in preds
    ), "All predicted disparities are expected to have the same shape"

    # test a backward pass with a dummy loss as well
    preds = torch.stack(preds, dim=0)
    targets = torch.ones_like(preds, requires_grad=False)
    loss = torch.nn.functional.mse_loss(preds, targets)
    loss.backward()
=======
    TM._assert_expected(depth_pred, name=model_fn.__name__, atol=1e-2, rtol=1e-2)
>>>>>>> 96aa3d92
<|MERGE_RESOLUTION|>--- conflicted
+++ resolved
@@ -1,11 +1,8 @@
 import pytest
 import test_models as TM
 import torch
-<<<<<<< HEAD
 import torchvision.prototype.models.depth.stereo.crestereo as crestereo
 import torchvision.prototype.models.depth.stereo.raft_stereo as raft_stereo
-=======
->>>>>>> 96aa3d92
 from common_utils import cpu_and_gpu, set_rng_seed
 from torchvision.prototype import models
 
@@ -40,7 +37,6 @@
     ), f"The output shape of depth_pred should be [1, 1, 64, 64] but instead it is {preds[0].shape}"
 
     # Test against expected file output
-<<<<<<< HEAD
     TM._assert_expected(depth_pred, name=model_builder.__name__, atol=1e-2, rtol=1e-2)
 
 
@@ -81,7 +77,4 @@
     preds = torch.stack(preds, dim=0)
     targets = torch.ones_like(preds, requires_grad=False)
     loss = torch.nn.functional.mse_loss(preds, targets)
-    loss.backward()
-=======
-    TM._assert_expected(depth_pred, name=model_fn.__name__, atol=1e-2, rtol=1e-2)
->>>>>>> 96aa3d92
+    loss.backward()