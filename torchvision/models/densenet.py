--- conflicted
+++ resolved
@@ -69,13 +69,8 @@
     def forward(self, input: List[Tensor]) -> Tensor:  # noqa: F811
         pass
 
-<<<<<<< HEAD
     @torch.jit._overload_method  # noqa: F811 # type: ignore[no-redef]
-    def forward(self, input: Tensor) -> Tensor:
-=======
-    @torch.jit._overload_method  # noqa: F811
     def forward(self, input: Tensor) -> Tensor:  # noqa: F811
->>>>>>> 1deb2ec2
         pass
 
     # torchscript does not yet support *args, so we overload method
