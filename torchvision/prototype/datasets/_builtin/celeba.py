import csv
<<<<<<< HEAD
from typing import Any, Dict, List, Optional, Tuple, Iterator, Sequence, BinaryIO
=======
import functools
import io
from typing import Any, Callable, Dict, List, Optional, Tuple, Iterator, Sequence
>>>>>>> 55f7faf3

from torchdata.datapipes.iter import (
    IterDataPipe,
    Mapper,
    Filter,
    Zipper,
    IterKeyZipper,
)
from torchvision.prototype.datasets.utils import (
    Dataset,
    DatasetConfig,
    DatasetInfo,
    GDriveResource,
    OnlineResource,
    RawImage,
)
<<<<<<< HEAD
from torchvision.prototype.datasets.utils._internal import INFINITE_BUFFER_SIZE, getitem, path_accessor
from torchvision.prototype.features import BoundingBox, Feature, Label

=======
from torchvision.prototype.datasets.utils._internal import (
    INFINITE_BUFFER_SIZE,
    getitem,
    path_accessor,
    hint_sharding,
    hint_shuffling,
)
>>>>>>> 55f7faf3

csv.register_dialect("celeba", delimiter=" ", skipinitialspace=True)


class CelebACSVParser(IterDataPipe[Tuple[str, Dict[str, str]]]):
    def __init__(
        self,
        datapipe: IterDataPipe[Tuple[Any, BinaryIO]],
        *,
        fieldnames: Optional[Sequence[str]] = None,
    ) -> None:
        self.datapipe = datapipe
        self.fieldnames = fieldnames

    def __iter__(self) -> Iterator[Tuple[str, Dict[str, str]]]:
        for _, file in self.datapipe:
            file = (line.decode() for line in file)

            if self.fieldnames:
                fieldnames = self.fieldnames
            else:
                # The first row is skipped, because it only contains the number of samples
                next(file)

                # Empty field names are filtered out, because some files have an extra white space after the header
                # line, which is recognized as extra column
                fieldnames = [name for name in next(csv.reader([next(file)], dialect="celeba")) if name]
                # Some files do not include a label for the image ID column
                if fieldnames[0] != "image_id":
                    fieldnames.insert(0, "image_id")

            for line in csv.DictReader(file, fieldnames=fieldnames, dialect="celeba"):
                yield line.pop("image_id"), line


class CelebA(Dataset):
    def _make_info(self) -> DatasetInfo:
        return DatasetInfo(
            "celeba",
            homepage="https://mmlab.ie.cuhk.edu.hk/projects/CelebA.html",
        )

    def resources(self, config: DatasetConfig) -> List[OnlineResource]:
        splits = GDriveResource(
            "0B7EVK8r0v71pY0NSMzRuSXJEVkk",
            sha256="fc955bcb3ef8fbdf7d5640d9a8693a8431b5f2ee291a5c1449a1549e7e073fe7",
            file_name="list_eval_partition.txt",
        )
        images = GDriveResource(
            "0B7EVK8r0v71pZjFTYXZWM3FlRnM",
            sha256="46fb89443c578308acf364d7d379fe1b9efb793042c0af734b6112e4fd3a8c74",
            file_name="img_align_celeba.zip",
        )
        identities = GDriveResource(
            "1_ee_0u7vcNLOfNLegJRHmolfH5ICW-XS",
            sha256="c6143857c3e2630ac2da9f782e9c1232e5e59be993a9d44e8a7916c78a6158c0",
            file_name="identity_CelebA.txt",
        )
        attributes = GDriveResource(
            "0B7EVK8r0v71pblRyaVFSWGxPY0U",
            sha256="f0e5da289d5ccf75ffe8811132694922b60f2af59256ed362afa03fefba324d0",
            file_name="list_attr_celeba.txt",
        )
        bounding_boxes = GDriveResource(
            "0B7EVK8r0v71pbThiMVRxWXZ4dU0",
            sha256="7487a82e57c4bb956c5445ae2df4a91ffa717e903c5fa22874ede0820c8ec41b",
            file_name="list_bbox_celeba.txt",
        )
        landmarks = GDriveResource(
            "0B7EVK8r0v71pd0FJY3Blby1HUTQ",
            sha256="6c02a87569907f6db2ba99019085697596730e8129f67a3d61659f198c48d43b",
            file_name="list_landmarks_align_celeba.txt",
        )
        return [splits, images, identities, attributes, bounding_boxes, landmarks]

    _SPLIT_ID_TO_NAME = {
        "0": "train",
        "1": "valid",
        "2": "test",
    }

    def _filter_split(self, data: Tuple[str, Dict[str, str]], *, split: str) -> bool:
        return self._SPLIT_ID_TO_NAME[data[1]["split_id"]] == split

    def _prepare_anns(self, data: Tuple[Tuple[str, Dict[str, str]], ...]) -> Tuple[str, Dict[str, Any]]:
        (image_id, identity), (_, attributes), (_, bounding_box), (_, landmarks) = data
        return image_id, dict(
            identity=Label(int(identity["identity"])),
            attributes={attr: value == "1" for attr, value in attributes.items()},
            # FIXME: probe image_size from file
            bounding_box=BoundingBox(
                [int(bounding_box[key]) for key in ("x_1", "y_1", "width", "height")],
                format="xywh",
                image_size=(-1, -1),
            ),
            landmarks={
                landmark: Feature((int(landmarks[f"{landmark}_x"]), int(landmarks[f"{landmark}_y"])))
                for landmark in {key[:-2] for key in landmarks.keys()}
            },
        )

    def _collate_and_decode_sample(
        self, data: Tuple[Tuple[str, Tuple[str, List[str]], Tuple[str, BinaryIO]], Tuple[str, Dict[str, Any]]]
    ) -> Dict[str, Any]:
        split_and_image_data, ann_data = data
        _, _, image_data = split_and_image_data
        path, buffer = image_data
        _, anns = ann_data

        return dict(
            anns,
            path=path,
            image=RawImage.fromfile(buffer),
        )

    def _make_datapipe(
        self,
        resource_dps: List[IterDataPipe],
        *,
        config: DatasetConfig,
    ) -> IterDataPipe[Dict[str, Any]]:
        splits_dp, images_dp, identities_dp, attributes_dp, bounding_boxes_dp, landmarks_dp = resource_dps

        splits_dp = CelebACSVParser(splits_dp, fieldnames=("image_id", "split_id"))
        splits_dp = Filter(splits_dp, functools.partial(self._filter_split, split=config.split))
        splits_dp = hint_sharding(splits_dp)
        splits_dp = hint_shuffling(splits_dp)

        anns_dp = Zipper(
            *[
                CelebACSVParser(dp, fieldnames=fieldnames)
                for dp, fieldnames in (
                    (identities_dp, ("image_id", "identity")),
                    (attributes_dp, None),
                    (bounding_boxes_dp, None),
                    (landmarks_dp, None),
                )
            ]
        )
        anns_dp = Mapper(anns_dp, self._prepare_anns)

        dp = IterKeyZipper(
            splits_dp,
            images_dp,
            key_fn=getitem(0),
            ref_key_fn=path_accessor("name"),
            buffer_size=INFINITE_BUFFER_SIZE,
            keep_key=True,
        )
        dp = IterKeyZipper(dp, anns_dp, key_fn=getitem(0), buffer_size=INFINITE_BUFFER_SIZE)
<<<<<<< HEAD
        return Mapper(dp, self._collate_and_decode_sample)
=======
        return Mapper(dp, functools.partial(self._collate_and_decode_sample, decoder=decoder))
>>>>>>> 55f7faf3
<|MERGE_RESOLUTION|>--- conflicted
+++ resolved
@@ -1,11 +1,6 @@
 import csv
-<<<<<<< HEAD
+import functools
 from typing import Any, Dict, List, Optional, Tuple, Iterator, Sequence, BinaryIO
-=======
-import functools
-import io
-from typing import Any, Callable, Dict, List, Optional, Tuple, Iterator, Sequence
->>>>>>> 55f7faf3
 
 from torchdata.datapipes.iter import (
     IterDataPipe,
@@ -22,11 +17,6 @@
     OnlineResource,
     RawImage,
 )
-<<<<<<< HEAD
-from torchvision.prototype.datasets.utils._internal import INFINITE_BUFFER_SIZE, getitem, path_accessor
-from torchvision.prototype.features import BoundingBox, Feature, Label
-
-=======
 from torchvision.prototype.datasets.utils._internal import (
     INFINITE_BUFFER_SIZE,
     getitem,
@@ -34,7 +24,8 @@
     hint_sharding,
     hint_shuffling,
 )
->>>>>>> 55f7faf3
+from torchvision.prototype.features import BoundingBox, Feature, Label
+
 
 csv.register_dialect("celeba", delimiter=" ", skipinitialspace=True)
 
@@ -185,8 +176,4 @@
             keep_key=True,
         )
         dp = IterKeyZipper(dp, anns_dp, key_fn=getitem(0), buffer_size=INFINITE_BUFFER_SIZE)
-<<<<<<< HEAD
-        return Mapper(dp, self._collate_and_decode_sample)
-=======
-        return Mapper(dp, functools.partial(self._collate_and_decode_sample, decoder=decoder))
->>>>>>> 55f7faf3
+        return Mapper(dp, self._collate_and_decode_sample)