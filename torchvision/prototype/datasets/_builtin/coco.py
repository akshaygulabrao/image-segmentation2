<<<<<<< HEAD
=======
import functools
import io
>>>>>>> 55f7faf3
import pathlib
import re
from collections import OrderedDict
from typing import Any, Dict, List, Optional, Tuple, cast, BinaryIO

import torch
from torchdata.datapipes.iter import (
    IterDataPipe,
    Mapper,
    Filter,
    Demultiplexer,
    Grouper,
    IterKeyZipper,
    JsonParser,
    UnBatcher,
)
from torchvision.prototype.datasets.utils import (
    Dataset,
    DatasetConfig,
    DatasetInfo,
    HttpResource,
    OnlineResource,
    RawImage,
)
from torchvision.prototype.datasets.utils._internal import (
    MappingIterator,
    INFINITE_BUFFER_SIZE,
    BUILTIN_DIR,
    getitem,
    path_accessor,
    hint_sharding,
    hint_shuffling,
)
from torchvision.prototype.features import BoundingBox, Label, Feature
from torchvision.prototype.utils._internal import FrozenMapping


class Coco(Dataset):
    def _make_info(self) -> DatasetInfo:
        name = "coco"
        categories, super_categories = zip(*DatasetInfo.read_categories_file(BUILTIN_DIR / f"{name}.categories"))

        return DatasetInfo(
            name,
            dependencies=("pycocotools",),
            categories=categories,
            homepage="https://cocodataset.org/",
            valid_options=dict(
                split=("train", "val"),
                year=("2017", "2014"),
                annotations=(*self._ANN_DECODERS.keys(), None),
            ),
            extra=dict(category_to_super_category=FrozenMapping(zip(categories, super_categories))),
        )

    _IMAGE_URL_BASE = "http://images.cocodataset.org/zips"

    _IMAGES_CHECKSUMS = {
        ("2014", "train"): "ede4087e640bddba550e090eae701092534b554b42b05ac33f0300b984b31775",
        ("2014", "val"): "fe9be816052049c34717e077d9e34aa60814a55679f804cd043e3cbee3b9fde0",
        ("2017", "train"): "69a8bb58ea5f8f99d24875f21416de2e9ded3178e903f1f7603e283b9e06d929",
        ("2017", "val"): "4f7e2ccb2866ec5041993c9cf2a952bbed69647b115d0f74da7ce8f4bef82f05",
    }

    _META_URL_BASE = "http://images.cocodataset.org/annotations"

    _META_CHECKSUMS = {
        "2014": "031296bbc80c45a1d1f76bf9a90ead27e94e99ec629208449507a4917a3bf009",
        "2017": "113a836d90195ee1f884e704da6304dfaaecff1f023f49b6ca93c4aaae470268",
    }

    def resources(self, config: DatasetConfig) -> List[OnlineResource]:
        images = HttpResource(
            f"{self._IMAGE_URL_BASE}/{config.split}{config.year}.zip",
            sha256=self._IMAGES_CHECKSUMS[(config.year, config.split)],
        )
        meta = HttpResource(
            f"{self._META_URL_BASE}/annotations_trainval{config.year}.zip",
            sha256=self._META_CHECKSUMS[config.year],
        )
        return [images, meta]

    def _segmentation_to_mask(self, segmentation: Any, *, is_crowd: bool, image_size: Tuple[int, int]) -> torch.Tensor:
        from pycocotools import mask

        if is_crowd:
            segmentation = mask.frPyObjects(segmentation, *image_size)
        else:
            segmentation = mask.merge(mask.frPyObjects(segmentation, *image_size))

        return torch.from_numpy(mask.decode(segmentation)).to(torch.bool)

    def _decode_instances_anns(self, anns: List[Dict[str, Any]], image_meta: Dict[str, Any]) -> Dict[str, Any]:
        image_size = (image_meta["height"], image_meta["width"])
        labels = [ann["category_id"] for ann in anns]
        categories = [self.info.categories[label] for label in labels]
        return dict(
            # TODO: create a segmentation feature
            segmentations=Feature(
                torch.stack(
                    [
                        self._segmentation_to_mask(ann["segmentation"], is_crowd=ann["iscrowd"], image_size=image_size)
                        for ann in anns
                    ]
                )
            ),
            areas=Feature([ann["area"] for ann in anns]),
            crowds=Feature([ann["crowd"] for ann in anns], dtype=torch.bool),
            bounding_boxes=BoundingBox(
                [ann["bbox"] for ann in anns],
                format="xywh",
                image_size=image_size,
            ),
            labels=Label(labels),
            categories=categories,
            super_categories=[self.info.extra.category_to_super_category[category] for category in categories],
            ann_ids=[ann["id"] for ann in anns],
        )

    def _decode_captions_ann(self, anns: List[Dict[str, Any]], image_meta: Dict[str, Any]) -> Dict[str, Any]:
        return dict(
            captions=[ann["caption"] for ann in anns],
            ann_ids=[ann["id"] for ann in anns],
        )

    _ANN_DECODERS = OrderedDict(
        [
            ("instances", _decode_instances_anns),
            ("captions", _decode_captions_ann),
        ]
    )

    _META_FILE_PATTERN = re.compile(
        fr"(?P<annotations>({'|'.join(_ANN_DECODERS.keys())}))_(?P<split>[a-zA-Z]+)(?P<year>\d+)[.]json"
    )

    def _filter_meta_files(self, data: Tuple[str, Any], *, split: str, year: str, annotations: str) -> bool:
        match = self._META_FILE_PATTERN.match(pathlib.Path(data[0]).name)
        return bool(match and match["split"] == split and match["year"] == year and match["annotations"] == annotations)

    def _classify_meta(self, data: Tuple[str, Any]) -> Optional[int]:
        key, _ = data
        if key == "images":
            return 0
        elif key == "annotations":
            return 1
        else:
            return None

    def _prepare_image(self, data: Tuple[str, BinaryIO]) -> Dict[str, Any]:
        path, buffer = data
        return dict(
            path=path,
            image=RawImage.fromfile(buffer),
        )

    def _prepare_sample(
        self,
        data: Tuple[Tuple[List[Dict[str, Any]], Dict[str, Any]], Tuple[str, BinaryIO]],
        *,
        annotations: str,
    ) -> Dict[str, Any]:
        ann_data, image_data = data
        anns, image_meta = ann_data

        sample = self._prepare_image(image_data)
        sample.update(self._ANN_DECODERS[annotations](self, anns, image_meta))
        return sample

    def _make_datapipe(
        self,
        resource_dps: List[IterDataPipe],
        *,
        config: DatasetConfig,
    ) -> IterDataPipe[Dict[str, Any]]:
        images_dp, meta_dp = resource_dps

        if config.annotations is None:
<<<<<<< HEAD
            dp = Shuffler(images_dp)
            return Mapper(dp, self._prepare_image)
=======
            dp = hint_sharding(images_dp)
            dp = hint_shuffling(dp)
            return Mapper(dp, functools.partial(self._collate_and_decode_image, decoder=decoder))
>>>>>>> 55f7faf3

        meta_dp = Filter(
            meta_dp,
            functools.partial(
                self._filter_meta_files,
                split=config.split,
                year=config.year,
                annotations=config.annotations,
            ),
        )
        meta_dp = JsonParser(meta_dp)
        meta_dp = Mapper(meta_dp, getitem(1))
        meta_dp: IterDataPipe[Dict[str, Dict[str, Any]]] = MappingIterator(meta_dp)
        images_meta_dp, anns_meta_dp = Demultiplexer(
            meta_dp,
            2,
            self._classify_meta,
            drop_none=True,
            buffer_size=INFINITE_BUFFER_SIZE,
        )

        images_meta_dp = Mapper(images_meta_dp, getitem(1))
        images_meta_dp = UnBatcher(images_meta_dp)

        anns_meta_dp = Mapper(anns_meta_dp, getitem(1))
        anns_meta_dp = UnBatcher(anns_meta_dp)
        anns_meta_dp = Grouper(anns_meta_dp, group_key_fn=getitem("image_id"), buffer_size=INFINITE_BUFFER_SIZE)
        anns_meta_dp = hint_sharding(anns_meta_dp)
        anns_meta_dp = hint_shuffling(anns_meta_dp)

        anns_dp = IterKeyZipper(
            anns_meta_dp,
            images_meta_dp,
            key_fn=getitem(0, "image_id"),
            ref_key_fn=getitem("id"),
            buffer_size=INFINITE_BUFFER_SIZE,
        )

        dp = IterKeyZipper(
            anns_dp,
            images_dp,
            key_fn=getitem(1, "file_name"),
            ref_key_fn=path_accessor("name"),
            buffer_size=INFINITE_BUFFER_SIZE,
        )
<<<<<<< HEAD
        return Mapper(dp, self._prepare_sample, fn_kwargs=dict(annotations=config.annotations))
=======
        return Mapper(
            dp, functools.partial(self._collate_and_decode_sample, annotations=config.annotations, decoder=decoder)
        )
>>>>>>> 55f7faf3

    def _generate_categories(self, root: pathlib.Path) -> Tuple[Tuple[str, str]]:
        config = self.default_config
        resources = self.resources(config)

        dp = resources[1].load(pathlib.Path(root) / self.name)
        dp = Filter(
            dp,
            functools.partial(self._filter_meta_files, split=config.split, year=config.year, annotations="instances"),
        )
        dp = JsonParser(dp)

        _, meta = next(iter(dp))
        # List[Tuple[super_category, id, category]]
        label_data = [cast(Tuple[str, int, str], tuple(info.values())) for info in meta["categories"]]

        # COCO actually defines 91 categories, but only 80 of them have instances. Still, the category_id refers to the
        # full set. To keep the labels dense, we fill the gaps with N/A. Note that there are only 10 gaps, so the total
        # number of categories is 90 rather than 91.
        _, ids, _ = zip(*label_data)
        missing_ids = set(range(1, max(ids) + 1)) - set(ids)
        label_data.extend([("N/A", id, "N/A") for id in missing_ids])

        # We also add a background category to be used during segmentation.
        label_data.append(("N/A", 0, "__background__"))

        super_categories, _, categories = zip(*sorted(label_data, key=lambda info: info[1]))

        return cast(Tuple[Tuple[str, str]], tuple(zip(categories, super_categories)))<|MERGE_RESOLUTION|>--- conflicted
+++ resolved
@@ -1,8 +1,4 @@
-<<<<<<< HEAD
-=======
 import functools
-import io
->>>>>>> 55f7faf3
 import pathlib
 import re
 from collections import OrderedDict
@@ -181,14 +177,9 @@
         images_dp, meta_dp = resource_dps
 
         if config.annotations is None:
-<<<<<<< HEAD
-            dp = Shuffler(images_dp)
-            return Mapper(dp, self._prepare_image)
-=======
             dp = hint_sharding(images_dp)
             dp = hint_shuffling(dp)
-            return Mapper(dp, functools.partial(self._collate_and_decode_image, decoder=decoder))
->>>>>>> 55f7faf3
+            return Mapper(dp, self._prepare_image)
 
         meta_dp = Filter(
             meta_dp,
@@ -234,13 +225,8 @@
             ref_key_fn=path_accessor("name"),
             buffer_size=INFINITE_BUFFER_SIZE,
         )
-<<<<<<< HEAD
-        return Mapper(dp, self._prepare_sample, fn_kwargs=dict(annotations=config.annotations))
-=======
-        return Mapper(
-            dp, functools.partial(self._collate_and_decode_sample, annotations=config.annotations, decoder=decoder)
-        )
->>>>>>> 55f7faf3
+
+        return Mapper(dp, functools.partial(self._prepare_sample, annotations=config.annotations))
 
     def _generate_categories(self, root: pathlib.Path) -> Tuple[Tuple[str, str]]:
         config = self.default_config
